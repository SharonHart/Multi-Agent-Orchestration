--- conflicted
+++ resolved
@@ -1,28 +1,10 @@
-<<<<<<< HEAD
+import datetime
 import logging
 import uuid
-from typing import Dict, List, Optional, Tuple
-from azure.ai.projects.models import (
-    ResponseFormatJsonSchema,
-    ResponseFormatJsonSchemaType,
-)
-from semantic_kernel.functions import KernelFunction
-from semantic_kernel.functions.kernel_arguments import KernelArguments
-
-from kernel_agents.agent_base import BaseAgent
-=======
-import datetime
-import json
-import logging
-import re
-import uuid
 from typing import Any, Dict, List, Optional, Tuple
 
-import semantic_kernel as sk
-from app_config import config
 from azure.ai.projects.models import (ResponseFormatJsonSchema,
                                       ResponseFormatJsonSchemaType)
->>>>>>> 3bb25125
 from context.cosmos_memory_kernel import CosmosMemoryContext
 from event_utils import track_event_if_configured
 from kernel_agents.agent_base import BaseAgent
@@ -36,7 +18,6 @@
                                     HumanFeedbackStatus, InputTask, Plan,
                                     PlannerResponsePlan, PlanStatus, Step,
                                     StepStatus)
-from pydantic import BaseModel, Field
 from semantic_kernel.functions import KernelFunction
 from semantic_kernel.functions.kernel_arguments import KernelArguments
 
@@ -458,8 +439,6 @@
             # Create a fallback dummy plan when parsing fails
             logging.info("Creating fallback dummy plan due to parsing error")
 
-            import datetime
-
             # Create a dummy plan with the original task description
             dummy_plan = Plan(
                 id=str(uuid.uuid4()),
