# Deployment Guide

## **Pre-requisites**

To deploy this solution accelerator, ensure you have access to an [Azure subscription](https://azure.microsoft.com/free/) with the necessary permissions to create **resource groups, resources, app registrations, and assign roles at the resource group level**. This should include Contributor role at the subscription level and Role Based Access Control role on the subscription and/or resource group level. Follow the steps in [Azure Account Set Up](../docs/AzureAccountSetUp.md).

Check the [Azure Products by Region](https://azure.microsoft.com/en-us/explore/global-infrastructure/products-by-region/?products=all&regions=all) page and select a **region** where the following services are available:

- [Azure AI Foundry](https://learn.microsoft.com/en-us/azure/ai-foundry/)
- [Azure Container Apps](https://learn.microsoft.com/en-us/azure/container-apps/)
- [Azure Container Registry](https://learn.microsoft.com/en-us/azure/container-registry/)
- [Azure Cosmos DB](https://learn.microsoft.com/en-us/azure/cosmos-db/)
- [Azure Key Vault](https://learn.microsoft.com/en-us/azure/key-vault/)
- [Azure AI Search](https://learn.microsoft.com/en-us/azure/search/)
- [GPT Model Capacity](https://learn.microsoft.com/en-us/azure/ai-services/openai/concepts/models)

Here are some example regions where the services are available: East US, East US2, Japan East, UK South, Sweden Central.

### **Important Note for PowerShell Users**

If you encounter issues running PowerShell scripts due to the policy of not being digitally signed, you can temporarily adjust the `ExecutionPolicy` by running the following command in an elevated PowerShell session:

```powershell
Set-ExecutionPolicy -Scope Process -ExecutionPolicy Bypass
```

This will allow the scripts to run for the current session without permanently changing your system's policy.

## Deployment Options & Steps

### Sandbox or WAF Aligned Deployment Options

The [`infra`](../infra) folder of the Multi Agent Solution Accelerator contains the [`main.bicep`](../infra/main.bicep) Bicep script, which defines all Azure infrastructure components for this solution.

When running `azd up`, you’ll now be prompted to choose between a **WAF-aligned configuration** and a **sandbox configuration** using a simple selection:

- A **sandbox environment** — ideal for development and proof-of-concept scenarios, with minimal security and cost controls for rapid iteration.

- A **production deployments environment**, which applies a [Well-Architected Framework (WAF) aligned](https://learn.microsoft.com/en-us/azure/well-architected/) configuration. This option enables additional Azure best practices for reliability, security, cost optimization, operational excellence, and performance efficiency, such as:
  - Enhanced network security (e.g., Network protection with private endpoints)
  - Stricter access controls and managed identities
  - Logging, monitoring, and diagnostics enabled by default
  - Resource tagging and cost management recommendations

**How to choose your deployment configuration:**

When prompted during `azd up`:

![useWAFAlignedArchitecture](images/macae_waf_prompt.png)

- Select **`true`** to deploy a **WAF-aligned, production-ready environment**  
- Select **`false`** to deploy a **lightweight sandbox/dev environment**

> [!TIP]
> Always review and adjust parameter values (such as region, capacity, security settings and log analytics workspace configuration) to match your organization’s requirements before deploying. For production, ensure you have sufficient quota and follow the principle of least privilege for all identities and role assignments.

> To reuse an existing Log Analytics workspace, update the existingWorkspaceResourceId field under the logAnalyticsWorkspaceConfiguration parameter in the .bicep file with the resource ID of your existing workspace.
For example: 
```
param logAnalyticsWorkspaceConfiguration = {
  dataRetentionInDays: 30
  existingWorkspaceResourceId: '/subscriptions/<subscription-id>/resourceGroups/<resource-group>/providers/Microsoft.OperationalInsights/workspaces/<workspace-name>'
}
```

> [!IMPORTANT]
> The WAF-aligned configuration is under active development. More Azure Well-Architected recommendations will be added in future updates.

### Deployment Steps 

Pick from the options below to see step-by-step instructions for GitHub Codespaces, VS Code Dev Containers, Local Environments, and Bicep deployments.

| [![Open in GitHub Codespaces](https://github.com/codespaces/badge.svg)](https://codespaces.new/microsoft/Multi-Agent-Custom-Automation-Engine-Solution-Accelerator) | [![Open in Dev Containers](https://img.shields.io/static/v1?style=for-the-badge&label=Dev%20Containers&message=Open&color=blue&logo=visualstudiocode)](https://vscode.dev/redirect?url=vscode://ms-vscode-remote.remote-containers/cloneInVolume?url=https://github.com/microsoft/Multi-Agent-Custom-Automation-Engine-Solution-Accelerator) |
| ------------------------------------------------------------------------------------------------------------------------------------------------------------------- | -------------------------------------------------------------------------------------------------------------------------------------------------------------------------------------------------------------------------------------------------------------------------------------------------------------------------------------------- |

<details>
  <summary><b>Deploy in GitHub Codespaces</b></summary>

### GitHub Codespaces

You can run this solution using GitHub Codespaces. The button will open a web-based VS Code instance in your browser:

1. Open the solution accelerator (this may take several minutes):

   [![Open in GitHub Codespaces](https://github.com/codespaces/badge.svg)](https://codespaces.new/microsoft/Multi-Agent-Custom-Automation-Engine-Solution-Accelerator)

2. Accept the default values on the create Codespaces page.
3. Open a terminal window if it is not already open.
4. Continue with the [deploying steps](#deploying-with-azd).

</details>

<details>
  <summary><b>Deploy in VS Code</b></summary>

### VS Code Dev Containers

You can run this solution in VS Code Dev Containers, which will open the project in your local VS Code using the [Dev Containers extension](https://marketplace.visualstudio.com/items?itemName=ms-vscode-remote.remote-containers):

1. Start Docker Desktop (install it if not already installed).
2. Open the project:

   [![Open in Dev Containers](https://img.shields.io/static/v1?style=for-the-badge&label=Dev%20Containers&message=Open&color=blue&logo=visualstudiocode)](https://vscode.dev/redirect?url=vscode://ms-vscode-remote.remote-containers/cloneInVolume?url=https://github.com/microsoft/Multi-Agent-Custom-Automation-Engine-Solution-Accelerator)

3. In the VS Code window that opens, once the project files show up (this may take several minutes), open a terminal window.
4. Continue with the [deploying steps](#deploying-with-azd).

</details>

<details>
  <summary><b>Deploy in your local Environment</b></summary>

### Local Environment

If you're not using one of the above options for opening the project, then you'll need to:

1. Make sure the following tools are installed:

   - [PowerShell](https://learn.microsoft.com/en-us/powershell/scripting/install/installing-powershell?view=powershell-7.5) <small>(v7.0+)</small> - available for Windows, macOS, and Linux.
   - [Azure Developer CLI (azd)](https://aka.ms/install-azd) <small>(v1.15.0+)</small> - version
   - [Python 3.9+](https://www.python.org/downloads/)
   - [Docker Desktop](https://www.docker.com/products/docker-desktop/)
   - [Git](https://git-scm.com/downloads)

2. Clone the repository or download the project code via command-line:

   ```shell
   azd init -t microsoft/Multi-Agent-Custom-Automation-Engine-Solution-Accelerator/
   ```

3. Open the project folder in your terminal or editor.
4. Continue with the [deploying steps](#deploying-with-azd).

</details>

<br/>

Consider the following settings during your deployment to modify specific settings:

<details>
  <summary><b>Configurable Deployment Settings</b></summary>

When you start the deployment, most parameters will have **default values**, but you can update the following settings [here](../docs/CustomizingAzdParameters.md):

| **Setting**                    | **Description**                                                                      | **Default value** |
| ------------------------------ | ------------------------------------------------------------------------------------ | ----------------- |
| **Environment Name**           | Used as a prefix for all resource names to ensure uniqueness across environments.    | macae             |
| **Azure Region**               | Location of the Azure resources. Controls where the infrastructure will be deployed. | swedencentral     |
| **OpenAI Deployment Location** | Specifies the region for OpenAI resource deployment.                                 | swedencentral     |
| **Model Deployment Type**      | Defines the deployment type for the AI model (e.g., Standard, GlobalStandard).      | GlobalStandard    |
| **GPT Model Name**             | Specifies the name of the GPT model to be deployed.                                 | gpt-4o            |
| **GPT Model Version**          | Version of the GPT model to be used for deployment.                                 | 2024-08-06        |
| **GPT Model Capacity**          | Sets the GPT model capacity.                                 | 150        |
| **Image Tag**                  | Docker image tag used for container deployments.                                    | latest            |
| **Enable Telemetry**           | Enables telemetry for monitoring and diagnostics.                                    | true              |
| **Existing Log Analytics Workspace**        | To reuse an existing Log Analytics Workspace ID instead of creating a new one.              | *(none)*          |
| **Existing Azure AI Foundry Project**        | To reuse an existing Azure AI Foundry Project ID instead of creating a new one.              | *(none)*          |

</details>

<details>
  <summary><b>[Optional] Quota Recommendations</b></summary>

By default, the **GPT model capacity** in deployment is set to **140k tokens**.

To adjust quota settings, follow these [steps](./AzureGPTQuotaSettings.md).

**⚠️ Warning:** Insufficient quota can cause deployment errors. Please ensure you have the recommended capacity or request additional capacity before deploying this solution.

</details>

<details>

  <summary><b>Reusing an Existing Log Analytics Workspace</b></summary>

  Guide to get your [Existing Workspace ID](/docs/re-use-log-analytics.md)

</details>

<details>

  <summary><b>Reusing an Existing Azure AI Foundry Project</b></summary>

  Guide to get your [Existing Project ID](/docs/re-use-foundry-project.md)

</details>

### Deploying with AZD

Once you've opened the project in [Codespaces](#github-codespaces), [Dev Containers](#vs-code-dev-containers), or [locally](#local-environment), you can deploy it to Azure by following these steps:

1. Login to Azure:

   ```shell
   azd auth login
   ```

   #### To authenticate with Azure Developer CLI (`azd`), use the following command with your **Tenant ID**:

   ```sh
   azd auth login --tenant-id <tenant-id>
   ```

2. Provision and deploy all the resources:

   ```shell
   azd up
   ```

3. Provide an `azd` environment name (e.g., "macaeapp").
4. Select a subscription from your Azure account and choose a location that has quota for all the resources.

   - This deployment will take _4-6 minutes_ to provision the resources in your account and set up the solution with sample data.
   - If you encounter an error or timeout during deployment, changing the location may help, as there could be availability constraints for the resources.

5. Once the deployment has completed successfully, open the [Azure Portal](https://portal.azure.com/), go to the deployed resource group, find the App Service, and get the app URL from `Default domain`.

6. When Deployment is complete, follow steps in [Set Up Authentication in Azure App Service](../docs/azure_app_service_auth_setup.md) to add app authentication to your web app running on Azure App Service

7. If you are done trying out the application, you can delete the resources by running `azd down`.
<<<<<<< HEAD
=======


### 🛠️ Troubleshooting
 If you encounter any issues during the deployment process, please refer [troubleshooting](../docs/TroubleShootingSteps.md) document for detailed steps and solutions.
>>>>>>> 0df22c12

# Local setup

> **Note for macOS Developers**: If you are using macOS on Apple Silicon (ARM64) the DevContainer will **not** work. This is due to a limitation with the Azure Functions Core Tools (see [here](https://github.com/Azure/azure-functions-core-tools/issues/3112)).

The easiest way to run this accelerator is in a VS Code Dev Containers, which will open the project in your local VS Code using the [Dev Containers extension](https://marketplace.visualstudio.com/items?itemName=ms-vscode-remote.remote-containers):

1. Start Docker Desktop (install it if not already installed)
1. Open the project:
   [![Open in Dev Containers](https://img.shields.io/static/v1?style=for-the-badge&label=Dev%20Containers&message=Open&color=blue&logo=visualstudiocode)](https://vscode.dev/redirect?url=vscode://ms-vscode-remote.remote-containers/cloneInVolume?url=https://github.com/microsoft/Multi-Agent-Custom-Automation-Engine-Solution-Accelerator)

1. In the VS Code window that opens, once the project files show up (this may take several minutes), open a terminal window

## Detailed Development Container setup instructions

The solution contains a [development container](https://code.visualstudio.com/docs/remote/containers) with all the required tooling to develop and deploy the accelerator. To deploy the Multi-Agent solutions accelerator using the provided development container you will also need:

- [Visual Studio Code](https://code.visualstudio.com)
- [Remote containers extension for Visual Studio Code](https://marketplace.visualstudio.com/items?itemName=ms-vscode-remote.remote-containers)

If you are running this on Windows, we recommend you clone this repository in [WSL](https://code.visualstudio.com/docs/remote/wsl)

```cmd
git clone https://github.com/microsoft/Multi-Agent-Custom-Automation-Engine-Solution-Accelerator
```

Open the cloned repository in Visual Studio Code and connect to the development container.

```cmd
code .
```

!!! tip
Visual Studio Code should recognize the available development container and ask you to open the folder using it. For additional details on connecting to remote containers, please see the [Open an existing folder in a container](https://code.visualstudio.com/docs/remote/containers#_quick-start-open-an-existing-folder-in-a-container) quickstart.

When you start the development container for the first time, the container will be built. This usually takes a few minutes. **Please use the development container for all further steps.**

The files for the dev container are located in `/.devcontainer/` folder.

## Local deployment and debugging:

1. **Clone the repository.**

2. **Log into the Azure CLI:**

   - Check your login status using:
     ```bash
     az account show
     ```
   - If not logged in, use:
     ```bash
     az login
     ```
   - To specify a tenant, use:
     ```bash
     az login --tenant <tenant_id>
     ```

3. **Create a Resource Group:**

   - You can create it either through the Azure Portal or the Azure CLI:
     ```bash
     az group create --name <resource-group-name> --location EastUS2
     ```

4. **Deploy the Bicep template:**

   - You can use the Bicep extension for VSCode (Right-click the `.bicep` file, then select "Show  deployment plan") or use the Azure CLI:
     ```bash
     az deployment group create -g <resource-group-name> -f infra/main.bicep --query 'properties.outputs'
     ```
   - **Note**: You will be prompted for a `principalId`, which is the ObjectID of your user in Entra ID. To find it, use the Azure Portal or run:

     ```bash
     az ad signed-in-user show --query id -o tsv
     ```

     You will also be prompted for locations for Cosmos and OpenAI services. This is to allow separate regions where there may be service quota restrictions.

   - **Additional Notes**:

     **Role Assignments in Bicep Deployment:**

     The **main.bicep** deployment includes the assignment of the appropriate roles to AOAI and Cosmos services. If you want to modify an existing implementation—for example, to use resources deployed as part of the simple deployment for local debugging—you will need to add your own credentials to access the Cosmos and AOAI services. You can add these permissions using the following commands:

     ```bash
     az cosmosdb sql role assignment create --resource-group <solution-accelerator-rg> --account-name <cosmos-db-account-name> --role-definition-name "Cosmos DB Built-in Data Contributor" --principal-id <aad-user-object-id> --scope /subscriptions/<subscription-id>/resourceGroups/<solution-accelerator-rg>/providers/Microsoft.DocumentDB/databaseAccounts/<cosmos-db-account-name>
     ```

     ```bash
     az role assignment create --assignee <aad-user-upn> --role "Azure AI User" --scope /subscriptions/<subscription-id>/resourceGroups/<solution-accelerator-rg>/providers/Microsoft.CognitiveServices/accounts/<azure-ai-foundry-name>
     ```

     **Using a Different Database in Cosmos:**

     You can set the solution up to use a different database in Cosmos. For example, you can name it something like macae-dev. To do this:

   1. Change the environment variable **COSMOSDB_DATABASE** to the new database name.
   2. You will need to create the database in the Cosmos DB account. You can do this from the Data Explorer pane in the portal, click on the drop down labeled "_+ New Container_" and provide all the necessary details.

5. **Create a `.env` file:**

   - Navigate to the `src\backend` folder and create a `.env` file based on the provided `.env.sample` file.
   - Update the `.env` file with the required values from your Azure resource group in Azure Portal App Service environment variables.
   - Alternatively, if resources were
   provisioned using `azd provision` or `azd up`, a `.env` file is automatically generated in the `.azure/<env-name>/.env`
   file. You can copy the contents of this file into your backend `.env` file.

    _**Note**: To get your `<env-name>` run `azd env list` to see which env is default._

6. **Fill in the `.env` file:**

   - Use the output from the deployment or check the Azure Portal under "Deployments" in the resource group.
   - Make sure to set APP_ENV to "**dev**" in `.env` file.
   - For local development, make sure to include below env variables in the `.env`
     - `BACKEND_API_URL=http://localhost:8000`
     - `FRONTEND_SITE_NAME=http://127.0.0.1:3000` .

7. **(Optional) Set up a virtual environment:**

   - If you are using `venv`, create and activate your virtual environment for both the frontend and backend folders.

8. **Install requirements - frontend:**

   - In each of the frontend and backend folders -
     Open a terminal in the `src` folder and run:
     ```bash
     pip install -r requirements.txt
     ```
     
9. **Build the frontend (important):**

    - Before running the frontend server, you must build the frontend to generate the necessary `build/assets` directory.

      From the `src/frontend` directory, run:

      ```bash
      npm install
      npm run build
      ```

10. **Run the application:**

- From the src/backend directory:

```bash
python app_kernel.py
```

- In a new terminal from the src/frontend directory

```bash
 python frontend_server.py
```

10. Open a browser and navigate to `http://localhost:3000`
11. To see swagger API documentation, you can navigate to `http://localhost:8000/docs`

## Debugging the solution locally

You can debug the API backend running locally with VSCode using the following launch.json entry:

```
    {
      "name": "Python Debugger: Backend",
      "type": "debugpy",
      "request": "launch",
      "cwd": "${workspaceFolder}/src/backend",
      "module": "uvicorn",
      "args": ["app:app", "--reload"],
      "jinja": true
    }
```

To debug the python server in the frontend directory (frontend_server.py) and related, add the following launch.json entry:

```
    {
      "name": "Python Debugger: Frontend",
      "type": "debugpy",
      "request": "launch",
      "cwd": "${workspaceFolder}/src/frontend",
      "module": "uvicorn",
      "args": ["frontend_server:app", "--port", "3000", "--reload"],
      "jinja": true
    }
```<|MERGE_RESOLUTION|>--- conflicted
+++ resolved
@@ -218,13 +218,10 @@
 6. When Deployment is complete, follow steps in [Set Up Authentication in Azure App Service](../docs/azure_app_service_auth_setup.md) to add app authentication to your web app running on Azure App Service
 
 7. If you are done trying out the application, you can delete the resources by running `azd down`.
-<<<<<<< HEAD
-=======
 
 
 ### 🛠️ Troubleshooting
  If you encounter any issues during the deployment process, please refer [troubleshooting](../docs/TroubleShootingSteps.md) document for detailed steps and solutions.
->>>>>>> 0df22c12
 
 # Local setup
 
